from __future__ import annotations 
import functools
import logging

import gvar as gv
import lsqfit as lsq
import natpy as nat
import numpy as np

from utilities import jackknives, structure, particles, configIDs



JackknifeEnsemble = jackknives.JackknifeEnsemble
Structure = structure.Structure


logger = logging.getLogger(__name__)
logging.Formatter(fmt="%(name)s(%(lineno)d)::%(levelname)-8s: %(message)s")


class Fit_1d:
    def __init__(
        self,
        fcn: callable,
        nparams: int,
        x: np.ndarray,
        y,
        y_err: np.ndarray = None,
        jackknives: list[JackknifeEnsemble] = None,
        initial_guess: list[float] = None,
        prior: dict[str,gv.gvar] = None,
        calculate_naive_chi_sq: bool = False,
        fit_jackknives: bool = False,
    ):
        self.fcn = fcn
        self.nparams = nparams
        self.x = x
        if isinstance(y[0], gv.GVar):
            if y_err is not None:
                logging.warning(
                    "y is array of gvar variables so passed y_err will be ignored."
                )
            if jackknives is not None and not fit_jackknives:
                logger.warning(
                    "Jackknives were supplied. Passing y as collection of gvar variables with fit_jackknives = False will result in the jackknives being ignored and the existing covariance between the gvars to be used instead."
                )
            elif jackknives is not None:
                logger.warning(
                    "Using existing correlation between the y data from gvars. Jackknives will only be used for the fit on a jackknife level."
                )

            # In case gvar were passed as a list
            self.y = gv.gvar(y)

        elif isinstance(y[0], (float, np.floating)):
            if y_err is jackknives is None:
                raise ValueError(
                    "y is array of floats so either y_err or jackknives must be non-None."
                )
            if y_err is None:
                logger.info(
                    "Setting uncertainties using covariance matrix from jackknives."
                )
                self.covariance_matrix = covariance_matrix(jackknives)
                logger.debug(f"Covariance matrix:\n{self.covariance_matrix}")
                self.y = gv.gvar(y, self.covariance_matrix)
            elif jackknives is None:
                self.y = gv.gvar(y, y_err)
        else:
            raise ValueError("y must be array of gvars or floats.")

        if initial_guess is None and prior is None:
            logger.info("Taking initial guess to be zero for all fit parameters.")
            self.initial_guess = [0] * self.nparams
        elif initial_guess is not None and prior is not None:
            raise ValueError("Cannot have non-None prior and initial guess.")
        else:
            self.initial_guess = initial_guess
            self.prior = prior

        self.calculate_naive_chi_sq = calculate_naive_chi_sq
        if fit_jackknives and jackknives is None:
            raise ValueError("Jackknives must not be None to be fit")
        self.jackknives = jackknives
        self.fit_jackknives = fit_jackknives

    def do_fit(self):
        self.average_fit = lsq.nonlinear_fit(
            data=(self.x, self.y), fcn=self.fcn, p0=self.initial_guess, prior=self.prior,
        )

        if self.calculate_naive_chi_sq or self.fit_jackknives:
            if self.prior is not None:
                guess_args = {"prior": self.prior}
            else:
                guess_args = {"p0": [gv.mean(self.average_fit.p)]}

        if self.calculate_naive_chi_sq:
            diagonal_covariance_mat = gv.evalcov(self.y) * np.eye(self.y.size)
            self.uncorrelated_y = gv.gvar(gv.mean(self.y), diagonal_covariance_mat)
            self.naive_fit = lsq.nonlinear_fit(
<<<<<<< HEAD
                data=(self.x, self.y), fcn=self.fcn, **guess_args
=======
                data=(self.x, self.y), fcn=self.fcn, p0=self.initial_guess
>>>>>>> b11d6659
            )

        if self.fit_jackknives:
            self.jackknife_fits = []
            ncon = self.jackknives[0].ncon
            self.jackknife_fits_values = np.zeros(ncon)
            for icon in range(ncon):
                y_data = [
                    jackknife_ensemble.jackknives[icon]
                    for jackknife_ensemble in self.jackknives
                ]
                y_err = [
                    jackknife_ensemble.uncertainties[icon]
                    for jackknife_ensemble in self.jackknives
                ]
                
                self.jackknife_fits.append(
                    lsq.nonlinear_fit(
                        data=(self.x, y_data, y_err),
                        fcn=self.fcn,
                        **guess_args,
                    )
                )
                self.jackknife_fits_values[icon] = self.jackknife_fits[icon].pmean
            self.jackknife_fits_values = JackknifeEnsemble(self.jackknife_fits_values)

def covariance_matrix(jackknife_ensembles: list[JackknifeEnsemble]) -> np.ndarray:
    ensemble_averages = np.asarray(
        [ensemble.ensemble_average for ensemble in jackknife_ensembles]
    )
    product_of_average = ensemble_averages[:, None] * ensemble_averages[:, None].T
    jackknives = np.asarray([ensemble.jackknives for ensemble in jackknife_ensembles])
    ncon = jackknives.shape[1]
    average_of_product = np.matmul(jackknives, jackknives.T) / ncon
    return (ncon - 1) * (average_of_product - product_of_average)


class PolarisabilityFit(Fit_1d):
    def __init__(
        self,
        particle: str,
        structure: Structure,
        ensemble: configIDs.PACSEnsemble,
        mass: gv.GVar,
        energy_shift: np.ndarray,
        mass_jackknives: JackknifeEnsemble = None,
        energy_shift_jackknives: list[JackknifeEnsemble] = None,
        initial_guess: float = 0,
        calculate_naive_chi_sq: bool = True,
        fit_jackknives: bool = False,
    ):
        self.particle = particle
        self.structure = structure
        self.ensemble = ensemble
        self.mass = mass
        self.energy_shift = energy_shift
        self.num_kd = energy_shift.size

        x = np.arange(1, self.num_kd + 1)

        self.landau_term = self.calculate_landau(
            mass, particle, structure, spacing=ensemble.a
        )
        y = energy_shift - self.landau_term * x
        
        if fit_jackknives and None not in (mass_jackknives, energy_shift_jackknives):
            self.mass_jackknives = mass_jackknives
            self.energy_shift_jackknives = energy_shift_jackknives
            self.landau_jackknives = self.calculate_landau(
                self.mass_jackknives.jackknives, particle, structure, spacing=ensemble.a
            )
            jackknives = [JackknifeEnsemble(self.energy_shift_jackknives[i].jackknives - self.landau_jackknives * x[i]) for i in range(self.num_kd)]
            # If we have jackknives, passing only means for data will
            # mean the jackknives are used to calculate the covariance 
            # matrix
            y = gv.mean(y)
        else:
            jackknives = None

        super().__init__(
            fcn=self._quadfit,
            nparams=1,
            x=x,
            y=y,
            jackknives=jackknives,
            initial_guess=[initial_guess],
            calculate_naive_chi_sq=calculate_naive_chi_sq,
            fit_jackknives=fit_jackknives,
        )

    @staticmethod
    def convert_fit(fit_value: gv.GVar | np.ndarray, spacing: float, Nx = 32, Ny = 32):
        HBARC = 0.1973269718  # GeV fm
        q_d = -1/3
        return (
            -2
            * fit_value
            * nat.constants.alpha.value
            * (-1 / 3) ** 2
            * (spacing**4 * (Nx * Ny / 2 / np.pi) ** 2 / HBARC)
        )

    @staticmethod
    def _quadfit(x, a0):
        return x**2 * a0

    @staticmethod
    def calculate_landau(
        mass: float | np.ndarray, particle: str, structure: Structure, spacing: float
    ) -> float | np.ndarray:
        
        particle_charge = particles.get_particle_charge(particle, structure)
        q_d = -1 / 3
        Nx = Ny = 32
        HBARC = 0.1973269718  # GeV fm
        landau = (
            abs(particle_charge / (q_d))
            * np.pi
            / Nx
            / Ny
            * (HBARC / spacing) ** 2
            / mass
        )
        return landau


if __name__ == "__main__":
    shift = np.asarray([0.0259, 0.0443])
    shift_err = np.asarray([0.0033, 0.0056])
    shift_gv = gv.gvar(shift, shift_err)
    mass = gv.gvar(1.053819, 0.011708)
    fit = PolarisabilityFit(
        "proton_1",
        Structure("uds"),
        configIDs.PACS_ensembles[13770]["a"],
        mass,
        shift_gv,
    )
    fit.do_fit()
    print(fit.average_fit)
    print(fit.convert_fit(fit.average_fit.pmean, fit.ensemble.a))<|MERGE_RESOLUTION|>--- conflicted
+++ resolved
@@ -100,11 +100,7 @@
             diagonal_covariance_mat = gv.evalcov(self.y) * np.eye(self.y.size)
             self.uncorrelated_y = gv.gvar(gv.mean(self.y), diagonal_covariance_mat)
             self.naive_fit = lsq.nonlinear_fit(
-<<<<<<< HEAD
                 data=(self.x, self.y), fcn=self.fcn, **guess_args
-=======
-                data=(self.x, self.y), fcn=self.fcn, p0=self.initial_guess
->>>>>>> b11d6659
             )
 
         if self.fit_jackknives:
