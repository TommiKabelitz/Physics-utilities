from __future__ import annotations
from collections.abc import Sequence

<<<<<<< HEAD

_quarks = ["u", "d", "s", "nl", "nh", "l", "h"]

=======
# Doubles as mapping to quark mass
_quarks = {
    "u":"l",
    "d":"l",
    "s":"h",
    "nl":"l",
    "nh":"h",
    "l":"l",
    "h":"h",
}
>>>>>>> b11d6659

class Structure(Sequence):
    def __init__(self, structure: str | list):
        if isinstance(structure, str):
            quark_1, quark_2, quark_3 = self.parse_structure_string(structure)
        elif isinstance(structure, (tuple, list)):
            quark_1, quark_2, quark_3 = structure
        else:
            raise TypeError("structure must be str, list or tuple")
        
        self._structure_list = [quark_1, quark_2, quark_3]
        self.u, self.d, self.s = self._structure_list
        self._structure_str = quark_1 + quark_2 + quark_3

    @staticmethod
    def parse_structure_string(structure_string):
        str_iter = iter(structure_string)
        quark = ""
        struct = []
        try:
            while True:
                quark += next(str_iter)
                if quark in _quarks:
                    struct.append(quark)
                    quark = ""
        except StopIteration:
            if len(struct) != 3 or "".join(struct) != structure_string:
                raise ValueError(f"Failed to parse structure string.")
            return struct

    def __str__(self):
        return self._structure_str

    def __repr__(self):
        return str(list(self))

    def __list__(self):
        return self._structure_list

    def as_dict(self):
        return dict(zip(("u", "d", "s"), list(self)))

    def __iter__(self):
        return iter(self._structure_list)

    def __getitem__(self, i):
        return self._structure_list[i]

    def __len__(self):
        return len(self._structure_list)

    def as_neutral_structure(self):
        """Returns structure purely in terms of light and heavy"""
        return Structure([_quarks[q] for q in self._structure_list])<|MERGE_RESOLUTION|>--- conflicted
+++ resolved
@@ -1,11 +1,6 @@
 from __future__ import annotations
 from collections.abc import Sequence
 
-<<<<<<< HEAD
-
-_quarks = ["u", "d", "s", "nl", "nh", "l", "h"]
-
-=======
 # Doubles as mapping to quark mass
 _quarks = {
     "u":"l",
@@ -16,7 +11,7 @@
     "l":"l",
     "h":"h",
 }
->>>>>>> b11d6659
+
 
 class Structure(Sequence):
     def __init__(self, structure: str | list):
